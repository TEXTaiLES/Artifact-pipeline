--- conflicted
+++ resolved
@@ -9,12 +9,9 @@
 import io
 from flasgger import Swagger
 import psycopg2
-<<<<<<< HEAD
-from urllib.parse import quote
-=======
 import os
 from functools import wraps
->>>>>>> d493de5e
+from urllib.parse import quote
 
 app = Flask(__name__)
 
